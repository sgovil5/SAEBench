# %%

import copy
import json

# TODO make import from shared directory more robust
# I wanted to avoid the pip install -e . in the shared directory, but maybe that's the best way to do it
import os
import random
import sys
import time
<<<<<<< HEAD
import torch
from tqdm import tqdm
from transformer_lens import HookedTransformer
from sae_lens import SAE
=======
>>>>>>> eb6cc7b9
from dataclasses import asdict

<<<<<<< HEAD

import copy

import utils.dataset_utils as dataset_utils
import utils
from evals.sparse_probing import eval_config
import utils.activation_collection as activation_collection
from evals.sparse_probing import probe_training

# TODO make import from shared directory more robust
# I wanted to avoid the pip install -e . in the shared directory, but maybe that's the best way to do it
import sys

sys.path.append(
    os.path.dirname(os.path.dirname(os.path.dirname(os.path.abspath(__file__))))
)
import utils.formatting_utils as formatting_utils
=======
import eval_config
import pandas as pd
import probe_training
import torch
from sae_lens import SAE
from sae_lens.toolkit.pretrained_saes_directory import get_pretrained_saes_directory
from tqdm import tqdm
from transformer_lens import HookedTransformer

import sae_bench_utils
import sae_bench_utils.activation_collection as activation_collection
import sae_bench_utils.dataset_utils as dataset_utils

sys.path.append(os.path.dirname(os.path.dirname(os.path.dirname(os.path.abspath(__file__)))))
import sae_bench_utils.formatting_utils as formatting_utils
>>>>>>> eb6cc7b9


def average_test_accuracy(test_accuracies: dict[str, float]) -> float:
    return sum(test_accuracies.values()) / len(test_accuracies)


start_time = time.time()

if torch.backends.mps.is_available():
    device = "mps"
else:
    device = "cuda" if torch.cuda.is_available() else "cpu"

print(f"Using device: {device}")

config = eval_config.EvalConfig()

random.seed(config.random_seed)
torch.manual_seed(config.random_seed)

# populate selected_saes_dict
for release in config.sae_releases:
    if "gemma-scope" in release:
        config.selected_saes_dict[release] = (
            formatting_utils.find_gemmascope_average_l0_sae_names(config.layer)
        )
    else:
        config.selected_saes_dict[release] = formatting_utils.filter_sae_names(
            sae_names=release,
            layers=[config.layer],
            include_checkpoints=config.include_checkpoints,
            trainer_ids=config.trainer_ids,
        )

    print(f"SAE release: {release}, SAEs: {config.selected_saes_dict[release]}")

# %%

# TODO: Make this nicer.
sae_map_df = pd.DataFrame.from_records(
    {k: v.__dict__ for k, v in get_pretrained_saes_directory().items()}
).T

results_dict = {}
results_dict["custom_eval_results"] = {}

llm_batch_size = activation_collection.LLM_NAME_TO_BATCH_SIZE[config.model_name]
llm_dtype = activation_collection.LLM_NAME_TO_DTYPE[config.model_name]

model = HookedTransformer.from_pretrained_no_processing(
    config.model_name, device=device, dtype=llm_dtype
)

train_df, test_df = dataset_utils.load_huggingface_dataset(config.dataset_name)
train_data, test_data = dataset_utils.get_multi_label_train_test_data(
    train_df,
    test_df,
    config.dataset_name,
    config.probe_train_set_size,
    config.probe_test_set_size,
    config.random_seed,
)

train_data = utils.filter_dataset(train_data, config.chosen_classes)
test_data = utils.filter_dataset(test_data, config.chosen_classes)

train_data = utils.tokenize_data(
    train_data, model.tokenizer, config.context_length, device
)
test_data = utils.tokenize_data(
    test_data, model.tokenizer, config.context_length, device
)

print(f"Running evaluation for layer {config.layer}")
hook_name = f"blocks.{config.layer}.hook_resid_post"

all_train_acts_BLD = activation_collection.get_all_llm_activations(
    train_data, model, llm_batch_size, hook_name
)
all_test_acts_BLD = activation_collection.get_all_llm_activations(
    test_data, model, llm_batch_size, hook_name
)

all_train_acts_BD = activation_collection.create_meaned_model_activations(
    all_train_acts_BLD
)
all_test_acts_BD = activation_collection.create_meaned_model_activations(
    all_test_acts_BLD
)

llm_probes, llm_test_accuracies = probe_training.train_probe_on_activations(
    all_train_acts_BD,
    all_test_acts_BD,
    select_top_k=None,
)

llm_results = {"llm_test_accuracy": average_test_accuracy(llm_test_accuracies)}

# %%

from typing import Optional

import torch
import torch.nn as nn
from beartype import beartype
from jaxtyping import Bool, Float, Int, jaxtyped
from sklearn.linear_model import LogisticRegression
from sklearn.metrics import accuracy_score

import sae_bench_utils.dataset_info as dataset_info


class Probe(nn.Module):
    def __init__(self, activation_dim: int, dtype: torch.dtype):
        super().__init__()
        self.net = nn.Linear(activation_dim, 1, bias=True, dtype=dtype)

    def forward(self, x):
        return self.net(x).squeeze(-1)


@jaxtyped(typechecker=beartype)
def prepare_probe_data(
    all_activations: dict[str, Float[torch.Tensor, "num_datapoints d_model"]],
    class_idx: str,
) -> tuple[Float[torch.Tensor, "batch_size d_model"], Int[torch.Tensor, "batch_size"]]:
    positive_acts_BD = all_activations[class_idx]
    device = positive_acts_BD.device

    num_positive = len(positive_acts_BD)

    # Collect all negative class activations and labels
    negative_acts = []
    for idx, acts in all_activations.items():
        if idx != class_idx:
            negative_acts.append(acts)

    negative_acts = torch.cat(negative_acts)

    # Randomly select num_positive samples from negative class
    indices = torch.randperm(len(negative_acts))[:num_positive]
    selected_negative_acts_BD = negative_acts[indices]

    assert selected_negative_acts_BD.shape == positive_acts_BD.shape

    # Combine positive and negative samples
    combined_acts = torch.cat([positive_acts_BD, selected_negative_acts_BD])

    combined_labels = torch.empty(len(combined_acts), dtype=torch.int, device=device)
    combined_labels[:num_positive] = dataset_info.POSITIVE_CLASS_LABEL
    combined_labels[num_positive:] = dataset_info.NEGATIVE_CLASS_LABEL

    # Shuffle the combined data
    shuffle_indices = torch.randperm(len(combined_acts))
    shuffled_acts = combined_acts[shuffle_indices]
    shuffled_labels = combined_labels[shuffle_indices]

    return shuffled_acts, shuffled_labels


@jaxtyped(typechecker=beartype)
def get_top_k_mean_diff_mask(
    acts_BD: Float[torch.Tensor, "batch_size d_model"],
    labels_B: Int[torch.Tensor, "batch_size"],
    k: int,
) -> Bool[torch.Tensor, "k"]:
    positive_mask_B = labels_B == dataset_info.POSITIVE_CLASS_LABEL
    negative_mask_B = labels_B == dataset_info.NEGATIVE_CLASS_LABEL

    positive_distribution_D = acts_BD[positive_mask_B].mean(dim=0)
    negative_distribution_D = acts_BD[negative_mask_B].mean(dim=0)
    distribution_diff_D = (positive_distribution_D - negative_distribution_D).abs()
    top_k_indices_D = torch.argsort(distribution_diff_D, descending=True)[:k]

    mask_D = torch.ones(acts_BD.shape[1], dtype=torch.bool, device=acts_BD.device)
    mask_D[top_k_indices_D] = False

    return mask_D


@jaxtyped(typechecker=beartype)
def apply_topk_mask_gpu(
    acts_BD: Float[torch.Tensor, "batch_size d_model"],
    mask_D: Bool[torch.Tensor, "d_model"],
) -> Float[torch.Tensor, "batch_size k"]:
    masked_acts_BD = acts_BD.clone()
    masked_acts_BD[:, mask_D] = 0.0

    return masked_acts_BD


@jaxtyped(typechecker=beartype)
def apply_topk_mask_sklearn(
    acts_BD: Float[torch.Tensor, "batch_size d_model"],
    mask_D: Bool[torch.Tensor, "d_model"],
) -> Float[torch.Tensor, "batch_size k"]:
    masked_acts_BD = acts_BD.clone()

    masked_acts_BD = masked_acts_BD[:, ~mask_D]

    return masked_acts_BD


@beartype
def train_sklearn_probe(
    train_inputs: Float[torch.Tensor, "train_dataset_size d_model"],
    train_labels: Int[torch.Tensor, "train_dataset_size"],
    test_inputs: Float[torch.Tensor, "test_dataset_size d_model"],
    test_labels: Int[torch.Tensor, "test_dataset_size"],
    max_iter: int = 100,  # non-default sklearn value, increased due to convergence warnings
    C: float = 1.0,  # default sklearn value
    verbose: bool = False,
    l1_ratio: Optional[float] = None,
) -> tuple[LogisticRegression, float]:
    # Convert torch tensors to numpy arrays
    train_inputs_np = train_inputs.cpu().numpy()
    train_labels_np = train_labels.cpu().numpy()
    test_inputs_np = test_inputs.cpu().numpy()
    test_labels_np = test_labels.cpu().numpy()

    # Initialize the LogisticRegression model
    if l1_ratio is not None:
        # Use Elastic Net regularization
        probe = LogisticRegression(
            penalty="elasticnet",
            solver="saga",
            C=C,
            l1_ratio=l1_ratio,
            max_iter=max_iter,
            verbose=int(verbose),
        )
    else:
        # Use L2 regularization
        probe = LogisticRegression(
            penalty="l2", C=C, max_iter=max_iter, verbose=int(verbose)
        )

    # Train the model
    probe.fit(train_inputs_np, train_labels_np)

    # Compute accuracies
    train_accuracy = accuracy_score(train_labels_np, probe.predict(train_inputs_np))
    test_accuracy = accuracy_score(test_labels_np, probe.predict(test_inputs_np))

    if verbose:
        print(f"\nTraining completed.")
        print(f"Train accuracy: {train_accuracy}, Test accuracy: {test_accuracy}\n")

    return probe, test_accuracy


# Helper function to test the probe
@beartype
def test_sklearn_probe(
    inputs: Float[torch.Tensor, "dataset_size d_model"],
    labels: Int[torch.Tensor, "dataset_size"],
    probe: LogisticRegression,
) -> float:
    inputs_np = inputs.cpu().numpy()
    labels_np = labels.cpu().numpy()
    predictions = probe.predict(inputs_np)
    return accuracy_score(labels_np, predictions)


@jaxtyped(typechecker=beartype)
@torch.no_grad
def test_probe_gpu(
    inputs: Float[torch.Tensor, "test_dataset_size d_model"],
    labels: Int[torch.Tensor, "test_dataset_size"],
    batch_size: int,
    probe: Probe,
) -> float:
    criterion = nn.BCEWithLogitsLoss()

    with torch.no_grad():
        corrects_0 = []
        corrects_1 = []
        all_corrects = []
        losses = []

        for i in range(0, len(labels), batch_size):
            acts_BD = inputs[i : i + batch_size]
            labels_B = labels[i : i + batch_size]
            logits_B = probe(acts_BD)
            preds_B = (logits_B > 0.0).long()
            correct_B = (preds_B == labels_B).float()

            all_corrects.append(correct_B)
            corrects_0.append(correct_B[labels_B == 0])
            corrects_1.append(correct_B[labels_B == 1])

            loss = criterion(logits_B, labels_B.to(dtype=probe.net.weight.dtype))
            losses.append(loss)

        accuracy_all = torch.cat(all_corrects).mean().item()
        accuracy_0 = torch.cat(corrects_0).mean().item() if corrects_0 else 0.0
        accuracy_1 = torch.cat(corrects_1).mean().item() if corrects_1 else 0.0
        all_loss = torch.stack(losses).mean().item()

    return accuracy_all


@jaxtyped(typechecker=beartype)
def train_probe_gpu(
    train_inputs: Float[torch.Tensor, "train_dataset_size d_model"],
    train_labels: Int[torch.Tensor, "train_dataset_size"],
    test_inputs: Float[torch.Tensor, "test_dataset_size d_model"],
    test_labels: Int[torch.Tensor, "test_dataset_size"],
    dim: int,
    batch_size: int,
    epochs: int,
    lr: float,
    verbose: bool = False,
    l1_penalty: Optional[float] = None,
    early_stopping_patience: int = 5,
):  # tuple[Probe, float]:
    device = train_inputs.device
    model_dtype = train_inputs.dtype

    print(f"Training probe with dim: {dim}, device: {device}, dtype: {model_dtype}")

    probe = Probe(dim, model_dtype).to(device)
    optimizer = torch.optim.AdamW(probe.parameters(), lr=lr)
    criterion = nn.BCEWithLogitsLoss()

    best_test_accuracy = -1.0
    best_probe = None
    patience_counter = 0

    for epoch in range(epochs):
        for i in range(0, len(train_inputs), batch_size):
            acts_BD = train_inputs[i : i + batch_size]
            labels_B = train_labels[i : i + batch_size]
            logits_B = probe(acts_BD)
            loss = criterion(
                logits_B, labels_B.clone().detach().to(device=device, dtype=model_dtype)
            )

            if l1_penalty is not None:
                l1_loss = l1_penalty * torch.sum(torch.abs(probe.net.weight))
                loss += l1_loss

            optimizer.zero_grad()
            loss.backward()
            optimizer.step()

        train_accuracy = test_probe_gpu(train_inputs, train_labels, batch_size, probe)
        test_accuracy = test_probe_gpu(test_inputs, test_labels, batch_size, probe)

        if test_accuracy > best_test_accuracy:
            best_test_accuracy = test_accuracy
            best_probe = copy.deepcopy(probe)
            patience_counter = 0
        else:
            patience_counter += 1

        if verbose:
            print(
                f"Epoch {epoch + 1}/{epochs} Loss: {loss.item()}, train accuracy: {train_accuracy}, test accuracy: {test_accuracy}"
            )

        if patience_counter >= early_stopping_patience:
            print(f"Early stopping triggered after {epoch + 1} epochs")
            break

    print(type(best_probe))

    return best_probe, best_test_accuracy


@jaxtyped(typechecker=beartype)
def train_probe_on_activations(
    train_activations: dict[str, Float[torch.Tensor, "train_dataset_size d_model"]],
    test_activations: dict[str, Float[torch.Tensor, "test_dataset_size d_model"]],
    select_top_k: Optional[int] = None,
):  # -> tuple[dict[str, LogisticRegression], dict[str, float]]:
    torch.set_grad_enabled(True)

    probes, test_accuracies = {}, {}

    for profession in train_activations.keys():
        train_acts, train_labels = prepare_probe_data(train_activations, profession)

        test_acts, test_labels = prepare_probe_data(test_activations, profession)

        if select_top_k is not None:
            activation_mask_D = get_top_k_mean_diff_mask(
                train_acts, train_labels, select_top_k
            )
            train_acts = apply_topk_mask_sklearn(train_acts, activation_mask_D)
            test_acts = apply_topk_mask_sklearn(test_acts, activation_mask_D)

            # train_acts = apply_topk_mask_gpu(train_acts, activation_mask_D)
            # test_acts = apply_topk_mask_gpu(test_acts, activation_mask_D)

        activation_dim = train_acts.shape[1]

        print(f"Num non-zero elements: {activation_dim}")

        probe, test_accuracy = train_sklearn_probe(
            train_acts,
            train_labels,
            test_acts,
            test_labels,
            verbose=False,
        )

        # probe, test_accuracy = train_probe_gpu(
        #     train_acts,
        #     train_labels,
        #     test_acts,
        #     test_labels,
        #     dim=activation_dim,
        #     batch_size=1000,
        #     epochs=100,
        #     lr=1e-2,
        #     verbose=False,
        #     early_stopping_patience=10,
        # )

        print(f"\nTest accuracy for {profession}: {test_accuracy}")

        probes[profession] = probe
        test_accuracies[profession] = test_accuracy

    return probes, test_accuracies


# %%

random.seed(config.random_seed)
torch.manual_seed(config.random_seed)

config.k_values = [100]

for k in config.k_values:
    llm_top_k_probes, llm_top_k_test_accuracies = train_probe_on_activations(
        all_train_acts_BD,
        all_test_acts_BD,
        select_top_k=k,
    )
    llm_results[f"llm_top_{k}_test_accuracy"] = average_test_accuracy(
        llm_top_k_test_accuracies
    )
    print(f"Top {k} test accuracy: {llm_results[f'llm_top_{k}_test_accuracy']}")

# %%

sae_release = None

for sae_release in config.selected_saes_dict:
    sae_release = sae_release
print(
    f"Running evaluation for SAE release: {sae_release}, SAEs: {config.selected_saes_dict[sae_release]}"
)
sae_id_to_name_map = sae_map_df.saes_map[sae_release]
sae_name_to_id_map = {v: k for k, v in sae_id_to_name_map.items()}

for sae_name in tqdm(
    config.selected_saes_dict[sae_release],
    desc="Running SAE evaluation on all selected SAEs",
):
    sae_id = sae_name_to_id_map[sae_name]

    sae, cfg_dict, sparsity = SAE.from_pretrained(
        release=sae_release,
        sae_id=sae_id,
        device=device,
    )
    sae = sae.to(device=device)

# %%

start_time = time.time()
config.sae_batch_size = 125

all_sae_train_acts_BF = activation_collection.get_sae_meaned_activations(
    all_train_acts_BLD, sae, config.sae_batch_size, llm_dtype
)
all_sae_test_acts_BF = activation_collection.get_sae_meaned_activations(
    all_test_acts_BLD, sae, config.sae_batch_size, llm_dtype
)

end_time = time.time()
print(f"Time taken: {end_time - start_time}")

# %%

start_time = time.time()

sae_probes, sae_test_accuracies = train_probe_on_activations(
    all_sae_train_acts_BF,
    all_sae_test_acts_BF,
    select_top_k=None,
)

end_time = time.time()
print(f"Time taken: {end_time - start_time}")

start_time = time.time()

results_dict["custom_eval_results"][sae_name] = {}

for llm_result_key, llm_result_value in llm_results.items():
    results_dict["custom_eval_results"][sae_name][llm_result_key] = llm_result_value

# results_dict["custom_eval_results"][sae_name]["sae_test_accuracy"] = average_test_accuracy(
#     sae_test_accuracies
# )

config.k_values = [1, 2, 5]

for k in config.k_values:
    sae_top_k_probes, sae_top_k_test_accuracies = train_probe_on_activations(
        all_sae_train_acts_BF,
        all_sae_test_acts_BF,
        select_top_k=k,
    )
    results_dict["custom_eval_results"][sae_name][f"sae_top_{k}_test_accuracy"] = (
        average_test_accuracy(sae_top_k_test_accuracies)
    )

results_dict["custom_eval_config"] = asdict(config)

end_time = time.time()
print(f"Time taken: {end_time - start_time}")


# %%
print(sae_top_k_probes["0"])
# %%<|MERGE_RESOLUTION|>--- conflicted
+++ resolved
@@ -2,57 +2,27 @@
 
 import copy
 import json
-
-# TODO make import from shared directory more robust
-# I wanted to avoid the pip install -e . in the shared directory, but maybe that's the best way to do it
 import os
 import random
 import sys
 import time
-<<<<<<< HEAD
-import torch
-from tqdm import tqdm
-from transformer_lens import HookedTransformer
-from sae_lens import SAE
-=======
->>>>>>> eb6cc7b9
 from dataclasses import asdict
 
-<<<<<<< HEAD
-
-import copy
-
-import utils.dataset_utils as dataset_utils
-import utils
-from evals.sparse_probing import eval_config
-import utils.activation_collection as activation_collection
-from evals.sparse_probing import probe_training
-
-# TODO make import from shared directory more robust
-# I wanted to avoid the pip install -e . in the shared directory, but maybe that's the best way to do it
-import sys
-
-sys.path.append(
-    os.path.dirname(os.path.dirname(os.path.dirname(os.path.abspath(__file__))))
-)
-import utils.formatting_utils as formatting_utils
-=======
-import eval_config
+
 import pandas as pd
-import probe_training
 import torch
 from sae_lens import SAE
 from sae_lens.toolkit.pretrained_saes_directory import get_pretrained_saes_directory
 from tqdm import tqdm
 from transformer_lens import HookedTransformer
 
+from evals.sparse_probing import probe_training
+from evals.sparse_probing import eval_config
+
 import sae_bench_utils
 import sae_bench_utils.activation_collection as activation_collection
 import sae_bench_utils.dataset_utils as dataset_utils
-
-sys.path.append(os.path.dirname(os.path.dirname(os.path.dirname(os.path.abspath(__file__)))))
 import sae_bench_utils.formatting_utils as formatting_utils
->>>>>>> eb6cc7b9
 
 
 def average_test_accuracy(test_accuracies: dict[str, float]) -> float:
@@ -115,14 +85,14 @@
     config.probe_test_set_size,
     config.random_seed,
 )
-
-train_data = utils.filter_dataset(train_data, config.chosen_classes)
-test_data = utils.filter_dataset(test_data, config.chosen_classes)
-
-train_data = utils.tokenize_data(
+dataset_utils
+train_data = dataset_utils.filter_dataset(train_data, config.chosen_classes)
+test_data = dataset_utils.filter_dataset(test_data, config.chosen_classes)
+
+train_data = dataset_utils.tokenize_data(
     train_data, model.tokenizer, config.context_length, device
 )
-test_data = utils.tokenize_data(
+test_data = dataset_utils.tokenize_data(
     test_data, model.tokenizer, config.context_length, device
 )
 
