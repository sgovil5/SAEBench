[build-system]
requires = ["hatchling"]
build-backend = "hatchling.build"

[tool.hatch.build.targets.wheel]
packages = ["."]

[project]
name = "sae_bench_template"
version = "0.1.0"
requires-python = ">=3.10"

dependencies = [
    "sae_lens>=3.23.1",
    "transformer-lens>=2.0.0",
    "torch>=2.1.0",
    "einops>=0.8.0",
    "numpy>=1.26.4,<2.0",
    "pandas>=2.1.2",
    "tqdm>=4.66.4",
    "jaxtyping>=0.2.25",
    "beartype>=0.14.1",
    "scikit-learn>=1.5.2",
<<<<<<< HEAD
    "collectibles>=0.1.5",
=======
    "pydantic>=2.9.2",
>>>>>>> d48c68b7

    # Plotting stuff
    "seaborn>=0.13.2",
    "plotly>=5.22.0",
    "matplotlib>=3.8.4",

    # Dev / formatting stuff
    "pytest>=8.0.2",
    "nbformat>=5.10.4",
    "ipykernel>=6.29.5",
    "nbstripout>=0.7.1",
<<<<<<< HEAD
    "loguru>=0.7.0",
=======
    "tabulate>=0.9.0",

    # auto-interp
    "openai>=1.0.0",
>>>>>>> d48c68b7
]

[tool.pyright]
typeCheckingMode = "standard"<|MERGE_RESOLUTION|>--- conflicted
+++ resolved
@@ -21,11 +21,8 @@
     "jaxtyping>=0.2.25",
     "beartype>=0.14.1",
     "scikit-learn>=1.5.2",
-<<<<<<< HEAD
     "collectibles>=0.1.5",
-=======
     "pydantic>=2.9.2",
->>>>>>> d48c68b7
 
     # Plotting stuff
     "seaborn>=0.13.2",
@@ -37,14 +34,11 @@
     "nbformat>=5.10.4",
     "ipykernel>=6.29.5",
     "nbstripout>=0.7.1",
-<<<<<<< HEAD
     "loguru>=0.7.0",
-=======
     "tabulate>=0.9.0",
 
     # auto-interp
     "openai>=1.0.0",
->>>>>>> d48c68b7
 ]
 
 [tool.pyright]
