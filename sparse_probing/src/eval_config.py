<<<<<<< HEAD
import re
import torch
from dataclasses import dataclass, asdict
from typing import Optional, List
from enum import Enum

# TODO make import from shared directory more robust
import os
import sys
# sys.path.append(os.path.dirname(os.path.dirname(os.path.abspath(__file__))))
sys.path.append('/share/u/can/SAE_Bench_Template')
from formatting_utils import filter_sae_names
=======
from dataclasses import dataclass, field
import torch
>>>>>>> 5e816b00


@dataclass
class EvalConfig:
    random_seed: int = 42
    model_dtype: torch.dtype = None  # Set in __post_init__

    dataset_name: str = "bias_in_bios"
    chosen_classes: list[str] = field(default_factory=lambda: ["0", "1", "2", "6", "9"])

    probe_train_set_size: int = 4000
    probe_test_set_size: int = 1000
    context_length: int = 128

    probe_batch_size: int = 250
    epochs: int = 10
    lr: float = 1e-3
    sae_batch_size: int = 125

<<<<<<< HEAD
    ## Uncomment to run Pythia SAEs
    # sae_release: str = "sae_bench_pythia70m_sweep_topk_ctx128_0730"
    # model_name: str = "pythia-70m-deduped"
    # layers = [4]
    # trainer_ids = list(range(20))
    # include_checkpoints = False
=======
    sae_release: str = "sae_bench_pythia70m_sweep_topk_ctx128_0730"
    model_name: str = "pythia-70m-deduped"
    layers: list[int] = field(default_factory=lambda: [4])
    trainer_ids: list[int] = field(default_factory=lambda: list(range(20)))
>>>>>>> 5e816b00


    ## Uncomment to run Gemma SAEs
    sae_release: str = "sae_bench_gemma-2-2b_sweep_topk_ctx128_ef8_0824"
    model_name: str = "gemma-2-2b"
<<<<<<< HEAD
    layers = [19]
    trainer_ids = list(range(6))
    include_checkpoints = True
    k_values = [1, 2, 5, 10, 20, 50, 100]

    # Find all sae_names that match the given criteria
    def __post_init__(self):
        self.saes = filter_sae_names(self.sae_release, self.layers, self.trainer_ids, self.include_checkpoints)
=======
    layers: list[int] = field(default_factory=lambda: [19])
    trainer_ids: list[int] = field(default_factory=lambda: list(range(6)))

    k_values: list[int] = field(default_factory=lambda: [1, 2, 5, 10, 20, 50, 100])

    saes: list[str] = field(default_factory=list)

    def __post_init__(self):
        if self.model_name == "pythia-70m-deduped":
            self.model_dtype = torch.float32
        elif self.model_name == "gemma-2-2b":
            self.model_dtype = torch.bfloat16
        else:
            raise ValueError(f"Unknown model name: {self.model_name}")

        for layer in self.layers:
            for trainer_id in self.trainer_ids:
                sae_name = f"{self.sae_release}/resid_post_layer_{layer}/trainer_{trainer_id}"
                sae_name = sae_name.replace("sae_bench_", "")
                self.saes.append(sae_name)

>>>>>>> 5e816b00
        print("SAEs: ", self.saes)<|MERGE_RESOLUTION|>--- conflicted
+++ resolved
@@ -1,20 +1,12 @@
-<<<<<<< HEAD
-import re
+from dataclasses import dataclass, field
 import torch
-from dataclasses import dataclass, asdict
-from typing import Optional, List
-from enum import Enum
 
 # TODO make import from shared directory more robust
+# I wanted to avoid the pip install -e . in the shared directory, but maybe that's the best way to do it
 import os
 import sys
-# sys.path.append(os.path.dirname(os.path.dirname(os.path.abspath(__file__))))
-sys.path.append('/share/u/can/SAE_Bench_Template')
+sys.path.append(os.path.dirname(os.path.dirname(os.path.dirname(os.path.abspath(__file__)))))
 from formatting_utils import filter_sae_names
-=======
-from dataclasses import dataclass, field
-import torch
->>>>>>> 5e816b00
 
 
 @dataclass
@@ -34,36 +26,21 @@
     lr: float = 1e-3
     sae_batch_size: int = 125
 
-<<<<<<< HEAD
     ## Uncomment to run Pythia SAEs
+
     # sae_release: str = "sae_bench_pythia70m_sweep_topk_ctx128_0730"
     # model_name: str = "pythia-70m-deduped"
-    # layers = [4]
-    # trainer_ids = list(range(20))
-    # include_checkpoints = False
-=======
-    sae_release: str = "sae_bench_pythia70m_sweep_topk_ctx128_0730"
-    model_name: str = "pythia-70m-deduped"
-    layers: list[int] = field(default_factory=lambda: [4])
-    trainer_ids: list[int] = field(default_factory=lambda: list(range(20)))
->>>>>>> 5e816b00
-
+    # layers: list[int] = field(default_factory=lambda: [4])
+    # trainer_ids: list[int] = field(default_factory=lambda: list(range(20)))
+    # include_checkpoints: bool = False
 
     ## Uncomment to run Gemma SAEs
+    
     sae_release: str = "sae_bench_gemma-2-2b_sweep_topk_ctx128_ef8_0824"
     model_name: str = "gemma-2-2b"
-<<<<<<< HEAD
-    layers = [19]
-    trainer_ids = list(range(6))
-    include_checkpoints = True
-    k_values = [1, 2, 5, 10, 20, 50, 100]
-
-    # Find all sae_names that match the given criteria
-    def __post_init__(self):
-        self.saes = filter_sae_names(self.sae_release, self.layers, self.trainer_ids, self.include_checkpoints)
-=======
     layers: list[int] = field(default_factory=lambda: [19])
     trainer_ids: list[int] = field(default_factory=lambda: list(range(6)))
+    include_checkpoints: bool = True
 
     k_values: list[int] = field(default_factory=lambda: [1, 2, 5, 10, 20, 50, 100])
 
@@ -77,11 +54,6 @@
         else:
             raise ValueError(f"Unknown model name: {self.model_name}")
 
-        for layer in self.layers:
-            for trainer_id in self.trainer_ids:
-                sae_name = f"{self.sae_release}/resid_post_layer_{layer}/trainer_{trainer_id}"
-                sae_name = sae_name.replace("sae_bench_", "")
-                self.saes.append(sae_name)
+        self.saes = filter_sae_names(self.sae_release, self.layers, self.trainer_ids, self.include_checkpoints, drop_sae_bench_prefix=True)
 
->>>>>>> 5e816b00
         print("SAEs: ", self.saes)