{
  "cells": [
    {
      "cell_type": "code",
      "execution_count": null,
      "metadata": {},
      "outputs": [],
      "source": [
        "%load_ext autoreload\n",
        "%autoreload 2"
      ]
    },
    {
      "cell_type": "code",
      "execution_count": null,
      "metadata": {},
      "outputs": [],
      "source": [
        "import os\n",
        "from typing import Any, Optional\n",
        "import torch\n",
        "\n",
        "import sae_bench.evals.core.main as core\n",
        "import sae_bench.evals.scr_and_tpp.main as scr_and_tpp\n",
        "import sae_bench.evals.sparse_probing.main as sparse_probing\n",
        "import sae_bench.sae_bench_utils.general_utils as general_utils\n",
        "import sae_bench.custom_saes.custom_sae_config as custom_sae_config\n",
        "import sae_bench.custom_saes.relu_sae as relu_sae\n",
        "from sae_bench.sae_bench_utils.sae_selection_utils import get_saes_from_regex\n",
        "import sae_bench.custom_saes.run_all_evals_custom_saes as run_all_evals_custom_saes\n",
        "\n",
        "RANDOM_SEED = 42\n",
        "\n",
        "output_folders = {\n",
        "    \"absorption\": \"eval_results/absorption\",\n",
        "    \"autointerp\": \"eval_results/autointerp\",\n",
        "    \"core\": \"eval_results/core\",\n",
        "    \"scr\": \"eval_results/scr\",\n",
        "    \"tpp\": \"eval_results/tpp\",\n",
        "    \"sparse_probing\": \"eval_results/sparse_probing\",\n",
        "    \"unlearning\": \"eval_results/unlearning\",\n",
        "}\n",
        "\n",
        "# Note: Unlearning is not recommended for models with < 2B parameters and we recommend an instruct tuned model\n",
        "# Unlearning will also require requesting permission for the WMDP dataset (see unlearning/README.md)\n",
        "# Absorption not recommended for models < 2B parameters\n",
        "# asyncio doesn't like notebooks, so autointerp must be ran using a python script\n",
        "\n",
        "# Select your eval types here.\n",
        "eval_types = [\n",
        "    \"absorption\",\n",
        "    # \"autointerp\",\n",
        "    \"core\",\n",
        "    \"scr\",\n",
        "    \"tpp\",\n",
        "    \"sparse_probing\",\n",
        "    # \"unlearning\",\n",
        "]\n",
        "\n",
        "if \"autointerp\" in eval_types:\n",
        "    raise ValueError(\"autointerp must be ran using a python script\")\n",
        "\n",
        "device = general_utils.setup_environment()\n",
        "\n",
        "model_name = \"pythia-70m-deduped\"\n",
        "llm_batch_size = 512\n",
        "torch_dtype = torch.float32\n",
        "\n",
        "# Currently all evals take str_dtype instead of torch_dtype. We did this for serialization purposes, but it was probably a mistake.\n",
        "# For now we will just use the str_dtype. TODO: Fix this\n",
        "str_dtype = torch_dtype.__str__().split(\".\")[-1]\n",
        "\n",
        "\n",
        "# If evaluating multiple SAEs on the same layer, set save_activations to True\n",
        "# This will require at least 100GB of disk space\n",
        "save_activations = False"
      ]
    },
    {
      "cell_type": "markdown",
      "metadata": {},
      "source": [
        "This cell loads your custom SAEs. If you just want to use existing SAE Lens SAEs, comment it out."
      ]
    },
    {
      "cell_type": "code",
      "execution_count": null,
      "metadata": {},
      "outputs": [],
      "source": [
        "repo_id = \"canrager/lm_sae\"\n",
        "baseline_filename = \"pythia70m_sweep_standard_ctx128_0712/resid_post_layer_4/trainer_8/ae.pt\"\n",
        "hook_layer = 4\n",
        "hook_name = f\"blocks.{hook_layer}.hook_resid_post\"\n",
        "\n",
        "sae = relu_sae.load_dictionary_learning_relu_sae(repo_id, baseline_filename, hook_layer, model_name, device, torch_dtype)\n",
        "\n",
        "print(f\"sae dtype: {sae.dtype}, device: {sae.device}\")\n",
        "\n",
        "d_sae, d_in = sae.W_dec.data.shape\n",
        "\n",
        "assert d_sae >= d_in\n",
        "\n",
        "print(f\"d_in: {d_in}, d_sae: {d_sae}\")"
      ]
    },
    {
      "cell_type": "markdown",
      "metadata": {},
      "source": [
        "In our sae object we need to have a CustomSAEConfig. This contains some information which is used by the evals (hook_name, hook_layer, model_name, d_sae, etc). In addition, it contains information that is used by our plotting functions, like number of training tokens and architecture. For example, we should have the sae.cfg.architecture defined if we want to plot multiple SAE architectures."
      ]
    },
    {
      "cell_type": "code",
      "execution_count": null,
      "metadata": {},
      "outputs": [],
      "source": [
        "sae.cfg = custom_sae_config.CustomSAEConfig(\n",
        "    model_name, d_in=d_in, d_sae=d_sae, hook_name=hook_name, hook_layer=hook_layer\n",
        ")\n",
        "\n",
        "# Core evals require us to specify cfg.dtype, which must be a string for easy serialization. TODO: Refactor to use torch.dtype\n",
        "sae.cfg.dtype = str_dtype\n",
        "\n",
        "\n",
        "# The following contains our current defined SAE types and the shapes to plot for each. Add your custom SAE as new_sae_key\n",
        "new_sae_key = \"vanilla\"\n",
        "trainer_markers = {\n",
        "    \"standard\": \"o\",\n",
        "    \"jumprelu\": \"X\",\n",
        "    \"topk\": \"^\",\n",
        "    \"p_anneal\": \"*\",\n",
        "    \"gated\": \"d\",\n",
        "    new_sae_key: \"s\",  # New SAE\n",
        "}\n",
        "\n",
        "trainer_colors = {\n",
        "    \"standard\": \"blue\",\n",
        "    \"jumprelu\": \"orange\",\n",
        "    \"topk\": \"green\",\n",
        "    \"p_anneal\": \"red\",\n",
        "    \"gated\": \"purple\",\n",
        "    new_sae_key: \"black\",  # New SAE\n",
        "}\n",
        "\n",
        "sae.cfg.architecture = new_sae_key\n",
        "sae.cfg.training_tokens = 200_000_000"
      ]
    },
    {
      "cell_type": "markdown",
      "metadata": {},
      "source": [
        "`selected_saes` is a list of tuples of (unique_sae_id, sae object) OR (sae lens release, sae lens id). If it is a list of custom sae objects, then memory size will increase with the length of the list. This is especially important if the SAEs are large. If memory is a concern, I recommend calling the `run_eval()` function multiple times with lists of length 1, each list containing a new sae object."
      ]
    },
    {
      "cell_type": "code",
      "execution_count": null,
      "metadata": {},
      "outputs": [],
      "source": [
        "# Note: the custom_sae_id should be unique, as it is used for the intermediate results and final results file names\n",
        "\n",
        "unique_custom_sae_id = baseline_filename.replace(\"/\", \"_\").replace(\".\", \"_\")\n",
        "print(f\"sae_id: {unique_custom_sae_id}\")\n",
        "\n",
        "# list of tuple of (sae_id, sae object)\n",
        "custom_saes = [(unique_custom_sae_id, sae)]"
      ]
    },
    {
      "cell_type": "markdown",
      "metadata": {},
      "source": [
        "Select your baseline SAEs here. Refer to `sae_regex_selection.ipynb` for more regex patterns. We are going to get a topk SAE from the same layer."
      ]
    },
    {
      "cell_type": "code",
      "execution_count": null,
      "metadata": {},
      "outputs": [],
      "source": [
        "sae_regex_pattern = r\"(sae_bench_pythia70m_sweep_topk_ctx128_0730).*\"\n",
        "sae_block_pattern = r\".*blocks\\.([4])\\.hook_resid_post__trainer_(8)$\"\n",
        "\n",
        "baseline_saes = get_saes_from_regex(sae_regex_pattern, sae_block_pattern)\n",
        "print(f\"baseline_saes: {baseline_saes}\")\n",
        "baseline_sae_id = f\"{baseline_saes[0][0]}_{baseline_saes[0][1]}\".replace(\".\", \"_\")\n",
        "print(f\"baseline_sae_id: {baseline_sae_id}\")\n",
        "\n",
        "selected_saes = custom_saes + baseline_saes"
      ]
    },
    {
      "cell_type": "markdown",
      "metadata": {},
      "source": [
        "Run time for the next 2 functions is approximately 2 minutes on an RTX 3090."
      ]
    },
    {
      "cell_type": "code",
      "execution_count": null,
      "metadata": {},
      "outputs": [],
      "source": [
        "# Note: We typically run with n_eval_sparsity_variance_batches=2000, but I have reduced it here for a faster run\n",
        "\n",
        "_ = core.multiple_evals(\n",
        "    selected_saes=selected_saes,\n",
        "    n_eval_reconstruction_batches=200,\n",
        "    n_eval_sparsity_variance_batches=200,\n",
        "    eval_batch_size_prompts=32,\n",
        "    compute_featurewise_density_statistics=False,\n",
        "    compute_featurewise_weight_based_metrics=False,\n",
        "    exclude_special_tokens_from_reconstruction=True,\n",
        "    dataset=\"Skylion007/openwebtext\",\n",
        "    context_size=128,\n",
        "    output_folder=\"eval_results/core\",\n",
        "    verbose=True,\n",
        "    dtype=str_dtype,\n",
        ")"
      ]
    },
    {
      "cell_type": "code",
      "execution_count": null,
      "metadata": {},
      "outputs": [],
      "source": [
        "# We do a subset of the sparse probing datasets here for shorter runtime\n",
        "dataset_names = [\"LabHC/bias_in_bios_class_set1\"]\n",
        "\n",
        "# TODO: Add a verbose flag\n",
        "_ = sparse_probing.run_eval(\n",
        "    sparse_probing.SparseProbingEvalConfig(\n",
        "        model_name=model_name,\n",
        "        random_seed=RANDOM_SEED,\n",
        "        llm_batch_size=llm_batch_size,\n",
        "        llm_dtype=str_dtype,\n",
        "        dataset_names=dataset_names,\n",
        "    ),\n",
        "    selected_saes,\n",
        "    device,\n",
        "    \"eval_results/sparse_probing\",\n",
        "    force_rerun=False,\n",
        "    clean_up_activations=True,\n",
        "    save_activations=save_activations,\n",
        ")\n"
      ]
    },
    {
      "cell_type": "code",
      "execution_count": null,
      "metadata": {},
      "outputs": [],
      "source": [
        "import matplotlib.pyplot as plt\n",
        "import json\n",
        "import torch\n",
        "import pickle\n",
        "from typing import Optional\n",
        "from matplotlib.colors import Normalize\n",
        "import numpy as np\n",
        "import os\n",
        "\n",
        "import sae_bench.sae_bench_utils.graphing_utils as graphing_utils\n",
        "\n",
        "from sae_bench.sae_bench_utils.sae_selection_utils import select_saes_multiple_patterns"
      ]
    },
    {
      "cell_type": "code",
      "execution_count": null,
      "metadata": {},
      "outputs": [],
      "source": [
        "eval_path = output_folders[\"sparse_probing\"]\n",
        "\n",
        "core_results_path = output_folders[\"core\"]\n",
        "image_path = \"./images\"\n",
        "\n",
        "if not os.path.exists(image_path):\n",
        "    os.makedirs(image_path)"
      ]
    },
    {
      "cell_type": "code",
      "execution_count": null,
      "metadata": {},
      "outputs": [],
      "source": [
        "custom_sae_ids = []\n",
        "\n",
        "for sae_id, sae in custom_saes:\n",
        "    custom_sae_ids.append((sae_id, \"custom_sae\"))\n",
        "\n",
        "sae_lens_ids = []\n",
        "\n",
        "for sae_id, sae_release in baseline_saes:\n",
        "    sae_lens_ids.append((sae_id, sae_release))\n",
        "\n",
        "graphing_sae_ids = custom_sae_ids + sae_lens_ids"
      ]
    },
    {
      "cell_type": "markdown",
      "metadata": {},
      "source": [
        "Here we can view the raw results, and we see that both SAEs significantly outperform the residual stream baseline."
      ]
    },
    {
      "cell_type": "code",
      "execution_count": null,
      "metadata": {},
      "outputs": [],
      "source": [
        "raw_results_dict = graphing_utils.get_results_dict(graphing_sae_ids, eval_path, core_results_path)\n",
        "\n",
        "print(raw_results_dict.keys())"
      ]
    },
    {
      "cell_type": "code",
      "execution_count": null,
      "metadata": {},
      "outputs": [],
      "source": [
        "custom_sae_id = f\"{custom_sae_ids[0][0]}_{custom_sae_ids[0][1]}\".replace(\".\", \"_\")\n",
        "baseline_sae_id = f\"{sae_lens_ids[0][0]}_{sae_lens_ids[0][1]}\"\n",
        "\n",
        "\n",
        "baseline_filename = f\"{sae_lens_ids[0][0]}_{sae_lens_ids[0][1]}_eval_results.json\".replace(\"/\", \"_\")\n",
        "baseline_filepath = os.path.join(eval_path, baseline_filename)\n",
        "\n",
        "with open(baseline_filepath, \"r\") as f:\n",
        "    baseline_sae_eval_results = json.load(f)\n",
        "\n",
        "custom_filename = f\"{custom_sae_ids[0][0]}_{custom_sae_ids[0][1]}_eval_results.json\".replace(\n",
        "    \"/\", \"_\"\n",
        ")\n",
        "custom_filepath = os.path.join(eval_path, custom_filename)\n",
        "\n",
        "with open(custom_filepath, \"r\") as f:\n",
        "    custom_sae_eval_results = json.load(f)\n",
        "\n",
        "k = 1\n",
        "\n",
        "print(baseline_sae_eval_results.keys())\n",
        "\n",
        "print(\n",
        "    f\"Baseline SAE top {k} accuracy was:\",\n",
        "    baseline_sae_eval_results[\"eval_result_metrics\"][\"sae\"][f\"sae_top_{k}_test_accuracy\"],\n",
        ")\n",
        "print(\n",
        "    f\"Custom SAE top {k} accuracy was:\",\n",
        "    custom_sae_eval_results[\"eval_result_metrics\"][\"sae\"][f\"sae_top_{k}_test_accuracy\"],\n",
        ")\n",
        "print(\n",
        "    f\"LLM top {k} accuracy was:\",\n",
        "    baseline_sae_eval_results[\"eval_result_metrics\"][\"llm\"][f\"llm_top_{k}_test_accuracy\"],\n",
        ")"
      ]
    },
    {
      "cell_type": "markdown",
      "metadata": {},
      "source": [
        "We can also plot the metrics, plotting L0 vs Custom Metric or L0 vs Loss Recovered vs Custom metric. We can have different shapes for the SAE type or dictionary size."
      ]
    },
    {
      "cell_type": "code",
      "execution_count": null,
      "metadata": {},
      "outputs": [],
      "source": [
        "image_base_name = os.path.join(image_path, \"sparse_probing\")\n",
        "\n",
        "graphing_utils.plot_results(\n",
        "    graphing_sae_ids,\n",
        "    eval_path,\n",
        "    core_results_path,\n",
        "    image_base_name,\n",
        "    k,\n",
        "    trainer_markers=trainer_markers,\n",
        "    trainer_colors=trainer_colors,\n",
        ")"
      ]
    },
    {
      "cell_type": "markdown",
      "metadata": {},
      "source": [
        "Now we will run all of the evals, and create more plots. Be warned - this takes around an hour. Note that a significant amount of the costs are one time per layer - for example, with absorption, we have to train a bunch of probes on a given layer. So, if we have multiple SAEs per layer the cost should be much less than 30 minutes per SAE. In addition, to save disk space usage we currently are not saving activations for reuse by multiple SAEs.\n",
        "\n",
        "Additionally, we can make this faster by evaluating on a subset of the datasets. Sparse probing and Spurious Correlation Removal both have approximately 8 datasets each. We could lower the time by using fewer datasets at the cost of not having as strong of a signal."
      ]
    },
    {
      "cell_type": "code",
      "execution_count": null,
      "metadata": {},
      "outputs": [],
      "source": [
        "_ = run_all_evals_custom_saes.run_evals(\n",
        "    model_name,\n",
        "    selected_saes,\n",
        "    llm_batch_size,\n",
        "    str_dtype,\n",
        "    device,\n",
        "    eval_types,\n",
        "    api_key=None,\n",
        "    force_rerun=False,\n",
        "    save_activations=save_activations,\n",
        ")"
      ]
    },
    {
      "cell_type": "code",
      "execution_count": null,
      "metadata": {},
      "outputs": [],
      "source": [
        "for eval_type in eval_types:\n",
        "    graphing_utils.plot_results(\n",
        "        graphing_sae_ids,\n",
        "        output_folders[eval_type],\n",
        "        core_results_path,\n",
        "        image_base_name,\n",
        "        k=10,\n",
        "        trainer_markers=trainer_markers,\n",
        "        trainer_colors=trainer_colors,\n",
        "    )"
      ]
    }
  ],
  "metadata": {
    "kernelspec": {
      "display_name": "base",
      "language": "python",
      "name": "python3"
    },
    "language_info": {
      "codemirror_mode": {
        "name": "ipython",
        "version": 3
      },
      "file_extension": ".py",
      "mimetype": "text/x-python",
      "name": "python",
      "nbconvert_exporter": "python",
      "pygments_lexer": "ipython3",
      "version": "3.10.13"
    }
  },
<<<<<<< HEAD
  "nbformat": 4,
  "nbformat_minor": 2
=======
  {
   "cell_type": "code",
   "execution_count": null,
   "metadata": {},
   "outputs": [],
   "source": [
    "import os\n",
    "from typing import Any, Optional\n",
    "import torch\n",
    "\n",
    "import evals.core.main as core\n",
    "import evals.scr_and_tpp.main as scr_and_tpp\n",
    "import evals.sparse_probing.main as sparse_probing\n",
    "import sae_bench_utils.general_utils as general_utils\n",
    "import custom_saes.custom_sae_config as custom_sae_config\n",
    "import custom_saes.relu_sae as relu_sae\n",
    "from sae_bench_utils.sae_selection_utils import get_saes_from_regex\n",
    "import custom_saes.run_all_evals_custom_saes as run_all_evals_custom_saes\n",
    "\n",
    "RANDOM_SEED = 42\n",
    "\n",
    "output_folders = {\n",
    "    \"absorption\": \"eval_results/absorption\",\n",
    "    \"autointerp\": \"eval_results/autointerp\",\n",
    "    \"core\": \"eval_results/core\",\n",
    "    \"scr\": \"eval_results/scr\",\n",
    "    \"tpp\": \"eval_results/tpp\",\n",
    "    \"sparse_probing\": \"eval_results/sparse_probing\",\n",
    "    \"unlearning\": \"eval_results/unlearning\",\n",
    "}\n",
    "\n",
    "# Note: Unlearning is not recommended for models with < 2B parameters and we recommend an instruct tuned model\n",
    "# Unlearning will also require requesting permission for the WMDP dataset (see unlearning/README.md)\n",
    "# Absorption not recommended for models < 2B parameters\n",
    "# asyncio doesn't like notebooks, so autointerp must be ran using a python script\n",
    "\n",
    "# Select your eval types here.\n",
    "eval_types = [\n",
    "    \"absorption\",\n",
    "    # \"autointerp\",\n",
    "    \"core\",\n",
    "    \"scr\",\n",
    "    \"tpp\",\n",
    "    \"sparse_probing\",\n",
    "    # \"unlearning\",\n",
    "]\n",
    "\n",
    "if \"autointerp\" in eval_types:\n",
    "    raise ValueError(\"autointerp must be ran using a python script\")\n",
    "\n",
    "device = general_utils.setup_environment()\n",
    "\n",
    "model_name = \"pythia-70m-deduped\"\n",
    "llm_batch_size = 512\n",
    "torch_dtype = torch.float32\n",
    "\n",
    "# Currently all evals take str_dtype instead of torch_dtype. We did this for serialization purposes, but it was probably a mistake.\n",
    "# For now we will just use the str_dtype. TODO: Fix this\n",
    "str_dtype = torch_dtype.__str__().split(\".\")[-1]\n",
    "\n",
    "\n",
    "# If evaluating multiple SAEs on the same layer, set save_activations to True\n",
    "# This will require at least 100GB of disk space\n",
    "save_activations = False"
   ]
  },
  {
   "cell_type": "markdown",
   "metadata": {},
   "source": [
    "This cell loads your custom SAEs. If you just want to use existing SAE Lens SAEs, comment it out."
   ]
  },
  {
   "cell_type": "code",
   "execution_count": null,
   "metadata": {},
   "outputs": [],
   "source": [
    "repo_id = \"canrager/lm_sae\"\n",
    "baseline_filename = \"pythia70m_sweep_standard_ctx128_0712/resid_post_layer_4/trainer_8/ae.pt\"\n",
    "hook_layer = 4\n",
    "hook_name = f\"blocks.{hook_layer}.hook_resid_post\"\n",
    "\n",
    "sae = relu_sae.load_dictionary_learning_relu_sae(repo_id, baseline_filename, model_name, device, torch_dtype, layer=hook_layer)\n",
    "\n",
    "print(f\"sae dtype: {sae.dtype}, device: {sae.device}\")\n",
    "\n",
    "d_sae, d_in = sae.W_dec.data.shape\n",
    "\n",
    "assert d_sae >= d_in\n",
    "\n",
    "print(f\"d_in: {d_in}, d_sae: {d_sae}\")"
   ]
  },
  {
   "cell_type": "markdown",
   "metadata": {},
   "source": [
    "In our sae object we need to have a CustomSAEConfig. This contains some information which is used by the evals (hook_name, hook_layer, model_name, d_sae, etc). In addition, it contains information that is used by our plotting functions, like number of training tokens and architecture. For example, we should have the sae.cfg.architecture defined if we want to plot multiple SAE architectures.\n",
    "\n",
    "Note: Everything in this cell, except `architecture` and `training_tokens`,  is done in the `BaseSAE` class that the `ReluSAE` inherits from. Because of this, we recommend that you modify an existing SAE class."
   ]
  },
  {
   "cell_type": "code",
   "execution_count": null,
   "metadata": {},
   "outputs": [],
   "source": [
    "sae.cfg = custom_sae_config.CustomSAEConfig(\n",
    "    model_name, d_in=d_in, d_sae=d_sae, hook_name=hook_name, hook_layer=hook_layer\n",
    ")\n",
    "\n",
    "# Core evals require us to specify cfg.dtype, which must be a string for easy serialization. TODO: Refactor to use torch.dtype\n",
    "sae.cfg.dtype = str_dtype\n",
    "\n",
    "\n",
    "# The following contains our current defined SAE types and the shapes to plot for each. Add your custom SAE as new_sae_key\n",
    "new_sae_key = \"vanilla\"\n",
    "trainer_markers = {\n",
    "    \"standard\": \"o\",\n",
    "    \"jumprelu\": \"X\",\n",
    "    \"topk\": \"^\",\n",
    "    \"p_anneal\": \"*\",\n",
    "    \"gated\": \"d\",\n",
    "    new_sae_key: \"s\",  # New SAE\n",
    "}\n",
    "\n",
    "trainer_colors = {\n",
    "    \"standard\": \"blue\",\n",
    "    \"jumprelu\": \"orange\",\n",
    "    \"topk\": \"green\",\n",
    "    \"p_anneal\": \"red\",\n",
    "    \"gated\": \"purple\",\n",
    "    new_sae_key: \"black\",  # New SAE\n",
    "}\n",
    "\n",
    "sae.cfg.architecture = new_sae_key\n",
    "sae.cfg.training_tokens = 200_000_000"
   ]
  },
  {
   "cell_type": "markdown",
   "metadata": {},
   "source": [
    "`selected_saes` is a list of tuples of (unique_sae_id, sae object) OR (sae lens release, sae lens id). If it is a list of custom sae objects, then memory size will increase with the length of the list. This is especially important if the SAEs are large. If memory is a concern, I recommend calling the `run_eval()` function multiple times with lists of length 1, each list containing a new sae object."
   ]
  },
  {
   "cell_type": "code",
   "execution_count": null,
   "metadata": {},
   "outputs": [],
   "source": [
    "# Note: the custom_sae_id should be unique, as it is used for the intermediate results and final results file names\n",
    "\n",
    "unique_custom_sae_id = baseline_filename.replace(\"/\", \"_\").replace(\".\", \"_\")\n",
    "print(f\"sae_id: {unique_custom_sae_id}\")\n",
    "\n",
    "# list of tuple of (sae_id, sae object)\n",
    "custom_saes = [(unique_custom_sae_id, sae)]"
   ]
  },
  {
   "cell_type": "markdown",
   "metadata": {},
   "source": [
    "Select your baseline SAEs here. Refer to `sae_regex_selection.ipynb` for more regex patterns. We are going to get a topk SAE from the same layer."
   ]
  },
  {
   "cell_type": "code",
   "execution_count": null,
   "metadata": {},
   "outputs": [],
   "source": [
    "sae_regex_pattern = r\"(sae_bench_pythia70m_sweep_topk_ctx128_0730).*\"\n",
    "sae_block_pattern = r\".*blocks\\.([4])\\.hook_resid_post__trainer_(8)$\"\n",
    "\n",
    "baseline_saes = get_saes_from_regex(sae_regex_pattern, sae_block_pattern)\n",
    "print(f\"baseline_saes: {baseline_saes}\")\n",
    "baseline_sae_id = f\"{baseline_saes[0][0]}_{baseline_saes[0][1]}\".replace(\".\", \"_\")\n",
    "print(f\"baseline_sae_id: {baseline_sae_id}\")\n",
    "\n",
    "selected_saes = custom_saes + baseline_saes"
   ]
  },
  {
   "cell_type": "markdown",
   "metadata": {},
   "source": [
    "Run time for the next 2 functions is approximately 2 minutes on an RTX 3090."
   ]
  },
  {
   "cell_type": "code",
   "execution_count": null,
   "metadata": {},
   "outputs": [],
   "source": [
    "# Note: We typically run with n_eval_sparsity_variance_batches=2000, but I have reduced it here for a faster run\n",
    "\n",
    "_ = core.multiple_evals(\n",
    "    selected_saes=selected_saes,\n",
    "    n_eval_reconstruction_batches=200,\n",
    "    n_eval_sparsity_variance_batches=200,\n",
    "    eval_batch_size_prompts=32,\n",
    "    compute_featurewise_density_statistics=False,\n",
    "    compute_featurewise_weight_based_metrics=False,\n",
    "    exclude_special_tokens_from_reconstruction=True,\n",
    "    dataset=\"Skylion007/openwebtext\",\n",
    "    context_size=128,\n",
    "    output_folder=\"eval_results/core\",\n",
    "    verbose=True,\n",
    "    dtype=str_dtype,\n",
    ")"
   ]
  },
  {
   "cell_type": "code",
   "execution_count": null,
   "metadata": {},
   "outputs": [],
   "source": [
    "# We do a subset of the sparse probing datasets here for shorter runtime\n",
    "dataset_names = [\"LabHC/bias_in_bios_class_set1\"]\n",
    "\n",
    "# TODO: Add a verbose flag\n",
    "_ = sparse_probing.run_eval(\n",
    "    sparse_probing.SparseProbingEvalConfig(\n",
    "        model_name=model_name,\n",
    "        random_seed=RANDOM_SEED,\n",
    "        llm_batch_size=llm_batch_size,\n",
    "        llm_dtype=str_dtype,\n",
    "        dataset_names=dataset_names,\n",
    "    ),\n",
    "    selected_saes,\n",
    "    device,\n",
    "    \"eval_results/sparse_probing\",\n",
    "    force_rerun=False,\n",
    "    clean_up_activations=True,\n",
    "    save_activations=save_activations,\n",
    ")\n"
   ]
  },
  {
   "cell_type": "code",
   "execution_count": null,
   "metadata": {},
   "outputs": [],
   "source": [
    "import matplotlib.pyplot as plt\n",
    "import json\n",
    "import torch\n",
    "import pickle\n",
    "from typing import Optional\n",
    "from matplotlib.colors import Normalize\n",
    "import numpy as np\n",
    "import os\n",
    "\n",
    "import sae_bench_utils.graphing_utils as graphing_utils\n",
    "\n",
    "from sae_bench_utils.sae_selection_utils import select_saes_multiple_patterns"
   ]
  },
  {
   "cell_type": "code",
   "execution_count": null,
   "metadata": {},
   "outputs": [],
   "source": [
    "image_path = \"./images\"\n",
    "\n",
    "if not os.path.exists(image_path):\n",
    "    os.makedirs(image_path)"
   ]
  },
  {
   "cell_type": "code",
   "execution_count": null,
   "metadata": {},
   "outputs": [],
   "source": [
    "results_folders = [\"./eval_results\"]\n",
    "\n",
    "eval_type = \"sparse_probing\"\n",
    "\n",
    "eval_folders = []\n",
    "core_folders = []\n",
    "for results_folder in results_folders:\n",
    "    eval_folders.append(f\"{results_folder}/{eval_type}\")\n",
    "    core_folders.append(f\"{results_folder}/core\")\n",
    "\n",
    "eval_filenames = graphing_utils.find_eval_results_files(eval_folders)\n",
    "core_filenames = graphing_utils.find_eval_results_files(core_folders)\n",
    "\n",
    "print(f\"eval_filenames: {eval_filenames}\")\n",
    "print(f\"core_filenames: {core_filenames}\")"
   ]
  },
  {
   "cell_type": "markdown",
   "metadata": {},
   "source": [
    "Here we can view the raw results, and we see that both SAEs significantly outperform the residual stream baseline."
   ]
  },
  {
   "cell_type": "code",
   "execution_count": null,
   "metadata": {},
   "outputs": [],
   "source": [
    "eval_results_dict = graphing_utils.get_eval_results(eval_filenames)\n",
    "core_results_dict = graphing_utils.get_eval_results(core_filenames)\n",
    "\n",
    "for sae in eval_results_dict:\n",
    "    eval_results_dict[sae].update(core_results_dict[sae])\n",
    "\n",
    "\n",
    "print(eval_results_dict.keys())"
   ]
  },
  {
   "cell_type": "code",
   "execution_count": null,
   "metadata": {},
   "outputs": [],
   "source": [
    "baseline_filepath = eval_filenames[0]\n",
    "\n",
    "with open(baseline_filepath, \"r\") as f:\n",
    "    baseline_sae_eval_results = json.load(f)\n",
    "\n",
    "custom_filepath = eval_filenames[1]\n",
    "\n",
    "with open(custom_filepath, \"r\") as f:\n",
    "    custom_sae_eval_results = json.load(f)\n",
    "\n",
    "k = 1\n",
    "\n",
    "print(baseline_sae_eval_results.keys())\n",
    "\n",
    "print(\n",
    "    f\"Baseline SAE top {k} accuracy was:\",\n",
    "    baseline_sae_eval_results[\"eval_result_metrics\"][\"sae\"][f\"sae_top_{k}_test_accuracy\"],\n",
    ")\n",
    "print(\n",
    "    f\"Custom SAE top {k} accuracy was:\",\n",
    "    custom_sae_eval_results[\"eval_result_metrics\"][\"sae\"][f\"sae_top_{k}_test_accuracy\"],\n",
    ")\n",
    "print(\n",
    "    f\"LLM residual stream top {k} accuracy was:\",\n",
    "    baseline_sae_eval_results[\"eval_result_metrics\"][\"llm\"][f\"llm_top_{k}_test_accuracy\"],\n",
    ")"
   ]
  },
  {
   "cell_type": "markdown",
   "metadata": {},
   "source": [
    "We can also plot the metrics, plotting L0 vs Custom Metric or L0 vs Loss Recovered vs Custom metric. We can have different shapes for the SAE type or dictionary size."
   ]
  },
  {
   "cell_type": "code",
   "execution_count": null,
   "metadata": {},
   "outputs": [],
   "source": [
    "image_base_name = os.path.join(image_path, \"sparse_probing\")\n",
    "\n",
    "graphing_utils.plot_results(\n",
    "    eval_filenames,\n",
    "    core_filenames,\n",
    "    eval_type,\n",
    "    image_base_name,\n",
    "    k,\n",
    "    trainer_markers=trainer_markers,\n",
    "    trainer_colors=trainer_colors,\n",
    ")"
   ]
  },
  {
   "cell_type": "markdown",
   "metadata": {},
   "source": [
    "Now we will run all of the evals, and create more plots. Be warned - this takes around an hour. Note that a significant amount of the costs are one time per layer - for example, with absorption, we have to train a bunch of probes on a given layer. So, if we have multiple SAEs per layer the cost should be much less than 30 minutes per SAE. In addition, to save disk space usage we currently are not saving activations for reuse by multiple SAEs.\n",
    "\n",
    "Additionally, we can make this faster by evaluating on a subset of the datasets. Sparse probing and Spurious Correlation Removal both have approximately 8 datasets each. We could lower the time by using fewer datasets at the cost of not having as strong of a signal."
   ]
  },
  {
   "cell_type": "code",
   "execution_count": null,
   "metadata": {},
   "outputs": [],
   "source": [
    "_ = run_all_evals_custom_saes.run_evals(\n",
    "    model_name,\n",
    "    selected_saes,\n",
    "    llm_batch_size,\n",
    "    str_dtype,\n",
    "    device,\n",
    "    eval_types,\n",
    "    api_key=None,\n",
    "    force_rerun=False,\n",
    "    save_activations=save_activations,\n",
    ")"
   ]
  },
  {
   "cell_type": "code",
   "execution_count": null,
   "metadata": {},
   "outputs": [],
   "source": [
    "for eval_type in eval_types:\n",
    "\n",
    "    eval_folders = []\n",
    "\n",
    "    for results_folder in results_folders:\n",
    "        eval_folders.append(f\"{results_folder}/{eval_type}\")\n",
    "\n",
    "    eval_filenames = graphing_utils.find_eval_results_files(eval_folders)\n",
    "\n",
    "    graphing_utils.plot_results(\n",
    "        eval_filenames,\n",
    "        core_filenames,\n",
    "        eval_type,\n",
    "        image_base_name,\n",
    "        k=10,\n",
    "        trainer_markers=trainer_markers,\n",
    "        trainer_colors=trainer_colors,\n",
    "    )"
   ]
  }
 ],
 "metadata": {
  "kernelspec": {
   "display_name": "base",
   "language": "python",
   "name": "python3"
  },
  "language_info": {
   "codemirror_mode": {
    "name": "ipython",
    "version": 3
   },
   "file_extension": ".py",
   "mimetype": "text/x-python",
   "name": "python",
   "nbconvert_exporter": "python",
   "pygments_lexer": "ipython3",
   "version": "3.10.13"
  }
 },
 "nbformat": 4,
 "nbformat_minor": 2
>>>>>>> 9bbfdc5d
}<|MERGE_RESOLUTION|>--- conflicted
+++ resolved
@@ -94,7 +94,7 @@
         "hook_layer = 4\n",
         "hook_name = f\"blocks.{hook_layer}.hook_resid_post\"\n",
         "\n",
-        "sae = relu_sae.load_dictionary_learning_relu_sae(repo_id, baseline_filename, hook_layer, model_name, device, torch_dtype)\n",
+        "sae = relu_sae.load_dictionary_learning_relu_sae(repo_id, baseline_filename, model_name, device, torch_dtype, layer=hook_layer)\n",
         "\n",
         "print(f\"sae dtype: {sae.dtype}, device: {sae.device}\")\n",
         "\n",
@@ -109,7 +109,9 @@
       "cell_type": "markdown",
       "metadata": {},
       "source": [
-        "In our sae object we need to have a CustomSAEConfig. This contains some information which is used by the evals (hook_name, hook_layer, model_name, d_sae, etc). In addition, it contains information that is used by our plotting functions, like number of training tokens and architecture. For example, we should have the sae.cfg.architecture defined if we want to plot multiple SAE architectures."
+        "In our sae object we need to have a CustomSAEConfig. This contains some information which is used by the evals (hook_name, hook_layer, model_name, d_sae, etc). In addition, it contains information that is used by our plotting functions, like number of training tokens and architecture. For example, we should have the sae.cfg.architecture defined if we want to plot multiple SAE architectures.\n",
+        "\n",
+        "Note: Everything in this cell, except `architecture` and `training_tokens`,  is done in the `BaseSAE` class that the `ReluSAE` inherits from. Because of this, we recommend that you modify an existing SAE class."
       ]
     },
     {
@@ -280,9 +282,6 @@
       "metadata": {},
       "outputs": [],
       "source": [
-        "eval_path = output_folders[\"sparse_probing\"]\n",
-        "\n",
-        "core_results_path = output_folders[\"core\"]\n",
         "image_path = \"./images\"\n",
         "\n",
         "if not os.path.exists(image_path):\n",
@@ -295,17 +294,21 @@
       "metadata": {},
       "outputs": [],
       "source": [
-        "custom_sae_ids = []\n",
-        "\n",
-        "for sae_id, sae in custom_saes:\n",
-        "    custom_sae_ids.append((sae_id, \"custom_sae\"))\n",
-        "\n",
-        "sae_lens_ids = []\n",
-        "\n",
-        "for sae_id, sae_release in baseline_saes:\n",
-        "    sae_lens_ids.append((sae_id, sae_release))\n",
-        "\n",
-        "graphing_sae_ids = custom_sae_ids + sae_lens_ids"
+        "results_folders = [\"./eval_results\"]\n",
+        "\n",
+        "eval_type = \"sparse_probing\"\n",
+        "\n",
+        "eval_folders = []\n",
+        "core_folders = []\n",
+        "for results_folder in results_folders:\n",
+        "    eval_folders.append(f\"{results_folder}/{eval_type}\")\n",
+        "    core_folders.append(f\"{results_folder}/core\")\n",
+        "\n",
+        "eval_filenames = graphing_utils.find_eval_results_files(eval_folders)\n",
+        "core_filenames = graphing_utils.find_eval_results_files(core_folders)\n",
+        "\n",
+        "print(f\"eval_filenames: {eval_filenames}\")\n",
+        "print(f\"core_filenames: {core_filenames}\")"
       ]
     },
     {
@@ -321,31 +324,28 @@
       "metadata": {},
       "outputs": [],
       "source": [
-        "raw_results_dict = graphing_utils.get_results_dict(graphing_sae_ids, eval_path, core_results_path)\n",
-        "\n",
-        "print(raw_results_dict.keys())"
-      ]
-    },
-    {
-      "cell_type": "code",
-      "execution_count": null,
-      "metadata": {},
-      "outputs": [],
-      "source": [
-        "custom_sae_id = f\"{custom_sae_ids[0][0]}_{custom_sae_ids[0][1]}\".replace(\".\", \"_\")\n",
-        "baseline_sae_id = f\"{sae_lens_ids[0][0]}_{sae_lens_ids[0][1]}\"\n",
-        "\n",
-        "\n",
-        "baseline_filename = f\"{sae_lens_ids[0][0]}_{sae_lens_ids[0][1]}_eval_results.json\".replace(\"/\", \"_\")\n",
-        "baseline_filepath = os.path.join(eval_path, baseline_filename)\n",
+        "eval_results_dict = graphing_utils.get_eval_results(eval_filenames)\n",
+        "core_results_dict = graphing_utils.get_eval_results(core_filenames)\n",
+        "\n",
+        "for sae in eval_results_dict:\n",
+        "    eval_results_dict[sae].update(core_results_dict[sae])\n",
+        "\n",
+        "\n",
+        "print(eval_results_dict.keys())"
+      ]
+    },
+    {
+      "cell_type": "code",
+      "execution_count": null,
+      "metadata": {},
+      "outputs": [],
+      "source": [
+        "baseline_filepath = eval_filenames[0]\n",
         "\n",
         "with open(baseline_filepath, \"r\") as f:\n",
         "    baseline_sae_eval_results = json.load(f)\n",
         "\n",
-        "custom_filename = f\"{custom_sae_ids[0][0]}_{custom_sae_ids[0][1]}_eval_results.json\".replace(\n",
-        "    \"/\", \"_\"\n",
-        ")\n",
-        "custom_filepath = os.path.join(eval_path, custom_filename)\n",
+        "custom_filepath = eval_filenames[1]\n",
         "\n",
         "with open(custom_filepath, \"r\") as f:\n",
         "    custom_sae_eval_results = json.load(f)\n",
@@ -363,7 +363,7 @@
         "    custom_sae_eval_results[\"eval_result_metrics\"][\"sae\"][f\"sae_top_{k}_test_accuracy\"],\n",
         ")\n",
         "print(\n",
-        "    f\"LLM top {k} accuracy was:\",\n",
+        "    f\"LLM residual stream top {k} accuracy was:\",\n",
         "    baseline_sae_eval_results[\"eval_result_metrics\"][\"llm\"][f\"llm_top_{k}_test_accuracy\"],\n",
         ")"
       ]
@@ -384,9 +384,9 @@
         "image_base_name = os.path.join(image_path, \"sparse_probing\")\n",
         "\n",
         "graphing_utils.plot_results(\n",
-        "    graphing_sae_ids,\n",
-        "    eval_path,\n",
-        "    core_results_path,\n",
+        "    eval_filenames,\n",
+        "    core_filenames,\n",
+        "    eval_type,\n",
         "    image_base_name,\n",
         "    k,\n",
         "    trainer_markers=trainer_markers,\n",
@@ -429,10 +429,18 @@
       "outputs": [],
       "source": [
         "for eval_type in eval_types:\n",
+        "\n",
+        "    eval_folders = []\n",
+        "\n",
+        "    for results_folder in results_folders:\n",
+        "        eval_folders.append(f\"{results_folder}/{eval_type}\")\n",
+        "\n",
+        "    eval_filenames = graphing_utils.find_eval_results_files(eval_folders)\n",
+        "\n",
         "    graphing_utils.plot_results(\n",
-        "        graphing_sae_ids,\n",
-        "        output_folders[eval_type],\n",
-        "        core_results_path,\n",
+        "        eval_filenames,\n",
+        "        core_filenames,\n",
+        "        eval_type,\n",
         "        image_base_name,\n",
         "        k=10,\n",
         "        trainer_markers=trainer_markers,\n",
@@ -460,469 +468,6 @@
       "version": "3.10.13"
     }
   },
-<<<<<<< HEAD
   "nbformat": 4,
   "nbformat_minor": 2
-=======
-  {
-   "cell_type": "code",
-   "execution_count": null,
-   "metadata": {},
-   "outputs": [],
-   "source": [
-    "import os\n",
-    "from typing import Any, Optional\n",
-    "import torch\n",
-    "\n",
-    "import evals.core.main as core\n",
-    "import evals.scr_and_tpp.main as scr_and_tpp\n",
-    "import evals.sparse_probing.main as sparse_probing\n",
-    "import sae_bench_utils.general_utils as general_utils\n",
-    "import custom_saes.custom_sae_config as custom_sae_config\n",
-    "import custom_saes.relu_sae as relu_sae\n",
-    "from sae_bench_utils.sae_selection_utils import get_saes_from_regex\n",
-    "import custom_saes.run_all_evals_custom_saes as run_all_evals_custom_saes\n",
-    "\n",
-    "RANDOM_SEED = 42\n",
-    "\n",
-    "output_folders = {\n",
-    "    \"absorption\": \"eval_results/absorption\",\n",
-    "    \"autointerp\": \"eval_results/autointerp\",\n",
-    "    \"core\": \"eval_results/core\",\n",
-    "    \"scr\": \"eval_results/scr\",\n",
-    "    \"tpp\": \"eval_results/tpp\",\n",
-    "    \"sparse_probing\": \"eval_results/sparse_probing\",\n",
-    "    \"unlearning\": \"eval_results/unlearning\",\n",
-    "}\n",
-    "\n",
-    "# Note: Unlearning is not recommended for models with < 2B parameters and we recommend an instruct tuned model\n",
-    "# Unlearning will also require requesting permission for the WMDP dataset (see unlearning/README.md)\n",
-    "# Absorption not recommended for models < 2B parameters\n",
-    "# asyncio doesn't like notebooks, so autointerp must be ran using a python script\n",
-    "\n",
-    "# Select your eval types here.\n",
-    "eval_types = [\n",
-    "    \"absorption\",\n",
-    "    # \"autointerp\",\n",
-    "    \"core\",\n",
-    "    \"scr\",\n",
-    "    \"tpp\",\n",
-    "    \"sparse_probing\",\n",
-    "    # \"unlearning\",\n",
-    "]\n",
-    "\n",
-    "if \"autointerp\" in eval_types:\n",
-    "    raise ValueError(\"autointerp must be ran using a python script\")\n",
-    "\n",
-    "device = general_utils.setup_environment()\n",
-    "\n",
-    "model_name = \"pythia-70m-deduped\"\n",
-    "llm_batch_size = 512\n",
-    "torch_dtype = torch.float32\n",
-    "\n",
-    "# Currently all evals take str_dtype instead of torch_dtype. We did this for serialization purposes, but it was probably a mistake.\n",
-    "# For now we will just use the str_dtype. TODO: Fix this\n",
-    "str_dtype = torch_dtype.__str__().split(\".\")[-1]\n",
-    "\n",
-    "\n",
-    "# If evaluating multiple SAEs on the same layer, set save_activations to True\n",
-    "# This will require at least 100GB of disk space\n",
-    "save_activations = False"
-   ]
-  },
-  {
-   "cell_type": "markdown",
-   "metadata": {},
-   "source": [
-    "This cell loads your custom SAEs. If you just want to use existing SAE Lens SAEs, comment it out."
-   ]
-  },
-  {
-   "cell_type": "code",
-   "execution_count": null,
-   "metadata": {},
-   "outputs": [],
-   "source": [
-    "repo_id = \"canrager/lm_sae\"\n",
-    "baseline_filename = \"pythia70m_sweep_standard_ctx128_0712/resid_post_layer_4/trainer_8/ae.pt\"\n",
-    "hook_layer = 4\n",
-    "hook_name = f\"blocks.{hook_layer}.hook_resid_post\"\n",
-    "\n",
-    "sae = relu_sae.load_dictionary_learning_relu_sae(repo_id, baseline_filename, model_name, device, torch_dtype, layer=hook_layer)\n",
-    "\n",
-    "print(f\"sae dtype: {sae.dtype}, device: {sae.device}\")\n",
-    "\n",
-    "d_sae, d_in = sae.W_dec.data.shape\n",
-    "\n",
-    "assert d_sae >= d_in\n",
-    "\n",
-    "print(f\"d_in: {d_in}, d_sae: {d_sae}\")"
-   ]
-  },
-  {
-   "cell_type": "markdown",
-   "metadata": {},
-   "source": [
-    "In our sae object we need to have a CustomSAEConfig. This contains some information which is used by the evals (hook_name, hook_layer, model_name, d_sae, etc). In addition, it contains information that is used by our plotting functions, like number of training tokens and architecture. For example, we should have the sae.cfg.architecture defined if we want to plot multiple SAE architectures.\n",
-    "\n",
-    "Note: Everything in this cell, except `architecture` and `training_tokens`,  is done in the `BaseSAE` class that the `ReluSAE` inherits from. Because of this, we recommend that you modify an existing SAE class."
-   ]
-  },
-  {
-   "cell_type": "code",
-   "execution_count": null,
-   "metadata": {},
-   "outputs": [],
-   "source": [
-    "sae.cfg = custom_sae_config.CustomSAEConfig(\n",
-    "    model_name, d_in=d_in, d_sae=d_sae, hook_name=hook_name, hook_layer=hook_layer\n",
-    ")\n",
-    "\n",
-    "# Core evals require us to specify cfg.dtype, which must be a string for easy serialization. TODO: Refactor to use torch.dtype\n",
-    "sae.cfg.dtype = str_dtype\n",
-    "\n",
-    "\n",
-    "# The following contains our current defined SAE types and the shapes to plot for each. Add your custom SAE as new_sae_key\n",
-    "new_sae_key = \"vanilla\"\n",
-    "trainer_markers = {\n",
-    "    \"standard\": \"o\",\n",
-    "    \"jumprelu\": \"X\",\n",
-    "    \"topk\": \"^\",\n",
-    "    \"p_anneal\": \"*\",\n",
-    "    \"gated\": \"d\",\n",
-    "    new_sae_key: \"s\",  # New SAE\n",
-    "}\n",
-    "\n",
-    "trainer_colors = {\n",
-    "    \"standard\": \"blue\",\n",
-    "    \"jumprelu\": \"orange\",\n",
-    "    \"topk\": \"green\",\n",
-    "    \"p_anneal\": \"red\",\n",
-    "    \"gated\": \"purple\",\n",
-    "    new_sae_key: \"black\",  # New SAE\n",
-    "}\n",
-    "\n",
-    "sae.cfg.architecture = new_sae_key\n",
-    "sae.cfg.training_tokens = 200_000_000"
-   ]
-  },
-  {
-   "cell_type": "markdown",
-   "metadata": {},
-   "source": [
-    "`selected_saes` is a list of tuples of (unique_sae_id, sae object) OR (sae lens release, sae lens id). If it is a list of custom sae objects, then memory size will increase with the length of the list. This is especially important if the SAEs are large. If memory is a concern, I recommend calling the `run_eval()` function multiple times with lists of length 1, each list containing a new sae object."
-   ]
-  },
-  {
-   "cell_type": "code",
-   "execution_count": null,
-   "metadata": {},
-   "outputs": [],
-   "source": [
-    "# Note: the custom_sae_id should be unique, as it is used for the intermediate results and final results file names\n",
-    "\n",
-    "unique_custom_sae_id = baseline_filename.replace(\"/\", \"_\").replace(\".\", \"_\")\n",
-    "print(f\"sae_id: {unique_custom_sae_id}\")\n",
-    "\n",
-    "# list of tuple of (sae_id, sae object)\n",
-    "custom_saes = [(unique_custom_sae_id, sae)]"
-   ]
-  },
-  {
-   "cell_type": "markdown",
-   "metadata": {},
-   "source": [
-    "Select your baseline SAEs here. Refer to `sae_regex_selection.ipynb` for more regex patterns. We are going to get a topk SAE from the same layer."
-   ]
-  },
-  {
-   "cell_type": "code",
-   "execution_count": null,
-   "metadata": {},
-   "outputs": [],
-   "source": [
-    "sae_regex_pattern = r\"(sae_bench_pythia70m_sweep_topk_ctx128_0730).*\"\n",
-    "sae_block_pattern = r\".*blocks\\.([4])\\.hook_resid_post__trainer_(8)$\"\n",
-    "\n",
-    "baseline_saes = get_saes_from_regex(sae_regex_pattern, sae_block_pattern)\n",
-    "print(f\"baseline_saes: {baseline_saes}\")\n",
-    "baseline_sae_id = f\"{baseline_saes[0][0]}_{baseline_saes[0][1]}\".replace(\".\", \"_\")\n",
-    "print(f\"baseline_sae_id: {baseline_sae_id}\")\n",
-    "\n",
-    "selected_saes = custom_saes + baseline_saes"
-   ]
-  },
-  {
-   "cell_type": "markdown",
-   "metadata": {},
-   "source": [
-    "Run time for the next 2 functions is approximately 2 minutes on an RTX 3090."
-   ]
-  },
-  {
-   "cell_type": "code",
-   "execution_count": null,
-   "metadata": {},
-   "outputs": [],
-   "source": [
-    "# Note: We typically run with n_eval_sparsity_variance_batches=2000, but I have reduced it here for a faster run\n",
-    "\n",
-    "_ = core.multiple_evals(\n",
-    "    selected_saes=selected_saes,\n",
-    "    n_eval_reconstruction_batches=200,\n",
-    "    n_eval_sparsity_variance_batches=200,\n",
-    "    eval_batch_size_prompts=32,\n",
-    "    compute_featurewise_density_statistics=False,\n",
-    "    compute_featurewise_weight_based_metrics=False,\n",
-    "    exclude_special_tokens_from_reconstruction=True,\n",
-    "    dataset=\"Skylion007/openwebtext\",\n",
-    "    context_size=128,\n",
-    "    output_folder=\"eval_results/core\",\n",
-    "    verbose=True,\n",
-    "    dtype=str_dtype,\n",
-    ")"
-   ]
-  },
-  {
-   "cell_type": "code",
-   "execution_count": null,
-   "metadata": {},
-   "outputs": [],
-   "source": [
-    "# We do a subset of the sparse probing datasets here for shorter runtime\n",
-    "dataset_names = [\"LabHC/bias_in_bios_class_set1\"]\n",
-    "\n",
-    "# TODO: Add a verbose flag\n",
-    "_ = sparse_probing.run_eval(\n",
-    "    sparse_probing.SparseProbingEvalConfig(\n",
-    "        model_name=model_name,\n",
-    "        random_seed=RANDOM_SEED,\n",
-    "        llm_batch_size=llm_batch_size,\n",
-    "        llm_dtype=str_dtype,\n",
-    "        dataset_names=dataset_names,\n",
-    "    ),\n",
-    "    selected_saes,\n",
-    "    device,\n",
-    "    \"eval_results/sparse_probing\",\n",
-    "    force_rerun=False,\n",
-    "    clean_up_activations=True,\n",
-    "    save_activations=save_activations,\n",
-    ")\n"
-   ]
-  },
-  {
-   "cell_type": "code",
-   "execution_count": null,
-   "metadata": {},
-   "outputs": [],
-   "source": [
-    "import matplotlib.pyplot as plt\n",
-    "import json\n",
-    "import torch\n",
-    "import pickle\n",
-    "from typing import Optional\n",
-    "from matplotlib.colors import Normalize\n",
-    "import numpy as np\n",
-    "import os\n",
-    "\n",
-    "import sae_bench_utils.graphing_utils as graphing_utils\n",
-    "\n",
-    "from sae_bench_utils.sae_selection_utils import select_saes_multiple_patterns"
-   ]
-  },
-  {
-   "cell_type": "code",
-   "execution_count": null,
-   "metadata": {},
-   "outputs": [],
-   "source": [
-    "image_path = \"./images\"\n",
-    "\n",
-    "if not os.path.exists(image_path):\n",
-    "    os.makedirs(image_path)"
-   ]
-  },
-  {
-   "cell_type": "code",
-   "execution_count": null,
-   "metadata": {},
-   "outputs": [],
-   "source": [
-    "results_folders = [\"./eval_results\"]\n",
-    "\n",
-    "eval_type = \"sparse_probing\"\n",
-    "\n",
-    "eval_folders = []\n",
-    "core_folders = []\n",
-    "for results_folder in results_folders:\n",
-    "    eval_folders.append(f\"{results_folder}/{eval_type}\")\n",
-    "    core_folders.append(f\"{results_folder}/core\")\n",
-    "\n",
-    "eval_filenames = graphing_utils.find_eval_results_files(eval_folders)\n",
-    "core_filenames = graphing_utils.find_eval_results_files(core_folders)\n",
-    "\n",
-    "print(f\"eval_filenames: {eval_filenames}\")\n",
-    "print(f\"core_filenames: {core_filenames}\")"
-   ]
-  },
-  {
-   "cell_type": "markdown",
-   "metadata": {},
-   "source": [
-    "Here we can view the raw results, and we see that both SAEs significantly outperform the residual stream baseline."
-   ]
-  },
-  {
-   "cell_type": "code",
-   "execution_count": null,
-   "metadata": {},
-   "outputs": [],
-   "source": [
-    "eval_results_dict = graphing_utils.get_eval_results(eval_filenames)\n",
-    "core_results_dict = graphing_utils.get_eval_results(core_filenames)\n",
-    "\n",
-    "for sae in eval_results_dict:\n",
-    "    eval_results_dict[sae].update(core_results_dict[sae])\n",
-    "\n",
-    "\n",
-    "print(eval_results_dict.keys())"
-   ]
-  },
-  {
-   "cell_type": "code",
-   "execution_count": null,
-   "metadata": {},
-   "outputs": [],
-   "source": [
-    "baseline_filepath = eval_filenames[0]\n",
-    "\n",
-    "with open(baseline_filepath, \"r\") as f:\n",
-    "    baseline_sae_eval_results = json.load(f)\n",
-    "\n",
-    "custom_filepath = eval_filenames[1]\n",
-    "\n",
-    "with open(custom_filepath, \"r\") as f:\n",
-    "    custom_sae_eval_results = json.load(f)\n",
-    "\n",
-    "k = 1\n",
-    "\n",
-    "print(baseline_sae_eval_results.keys())\n",
-    "\n",
-    "print(\n",
-    "    f\"Baseline SAE top {k} accuracy was:\",\n",
-    "    baseline_sae_eval_results[\"eval_result_metrics\"][\"sae\"][f\"sae_top_{k}_test_accuracy\"],\n",
-    ")\n",
-    "print(\n",
-    "    f\"Custom SAE top {k} accuracy was:\",\n",
-    "    custom_sae_eval_results[\"eval_result_metrics\"][\"sae\"][f\"sae_top_{k}_test_accuracy\"],\n",
-    ")\n",
-    "print(\n",
-    "    f\"LLM residual stream top {k} accuracy was:\",\n",
-    "    baseline_sae_eval_results[\"eval_result_metrics\"][\"llm\"][f\"llm_top_{k}_test_accuracy\"],\n",
-    ")"
-   ]
-  },
-  {
-   "cell_type": "markdown",
-   "metadata": {},
-   "source": [
-    "We can also plot the metrics, plotting L0 vs Custom Metric or L0 vs Loss Recovered vs Custom metric. We can have different shapes for the SAE type or dictionary size."
-   ]
-  },
-  {
-   "cell_type": "code",
-   "execution_count": null,
-   "metadata": {},
-   "outputs": [],
-   "source": [
-    "image_base_name = os.path.join(image_path, \"sparse_probing\")\n",
-    "\n",
-    "graphing_utils.plot_results(\n",
-    "    eval_filenames,\n",
-    "    core_filenames,\n",
-    "    eval_type,\n",
-    "    image_base_name,\n",
-    "    k,\n",
-    "    trainer_markers=trainer_markers,\n",
-    "    trainer_colors=trainer_colors,\n",
-    ")"
-   ]
-  },
-  {
-   "cell_type": "markdown",
-   "metadata": {},
-   "source": [
-    "Now we will run all of the evals, and create more plots. Be warned - this takes around an hour. Note that a significant amount of the costs are one time per layer - for example, with absorption, we have to train a bunch of probes on a given layer. So, if we have multiple SAEs per layer the cost should be much less than 30 minutes per SAE. In addition, to save disk space usage we currently are not saving activations for reuse by multiple SAEs.\n",
-    "\n",
-    "Additionally, we can make this faster by evaluating on a subset of the datasets. Sparse probing and Spurious Correlation Removal both have approximately 8 datasets each. We could lower the time by using fewer datasets at the cost of not having as strong of a signal."
-   ]
-  },
-  {
-   "cell_type": "code",
-   "execution_count": null,
-   "metadata": {},
-   "outputs": [],
-   "source": [
-    "_ = run_all_evals_custom_saes.run_evals(\n",
-    "    model_name,\n",
-    "    selected_saes,\n",
-    "    llm_batch_size,\n",
-    "    str_dtype,\n",
-    "    device,\n",
-    "    eval_types,\n",
-    "    api_key=None,\n",
-    "    force_rerun=False,\n",
-    "    save_activations=save_activations,\n",
-    ")"
-   ]
-  },
-  {
-   "cell_type": "code",
-   "execution_count": null,
-   "metadata": {},
-   "outputs": [],
-   "source": [
-    "for eval_type in eval_types:\n",
-    "\n",
-    "    eval_folders = []\n",
-    "\n",
-    "    for results_folder in results_folders:\n",
-    "        eval_folders.append(f\"{results_folder}/{eval_type}\")\n",
-    "\n",
-    "    eval_filenames = graphing_utils.find_eval_results_files(eval_folders)\n",
-    "\n",
-    "    graphing_utils.plot_results(\n",
-    "        eval_filenames,\n",
-    "        core_filenames,\n",
-    "        eval_type,\n",
-    "        image_base_name,\n",
-    "        k=10,\n",
-    "        trainer_markers=trainer_markers,\n",
-    "        trainer_colors=trainer_colors,\n",
-    "    )"
-   ]
-  }
- ],
- "metadata": {
-  "kernelspec": {
-   "display_name": "base",
-   "language": "python",
-   "name": "python3"
-  },
-  "language_info": {
-   "codemirror_mode": {
-    "name": "ipython",
-    "version": 3
-   },
-   "file_extension": ".py",
-   "mimetype": "text/x-python",
-   "name": "python",
-   "nbconvert_exporter": "python",
-   "pygments_lexer": "ipython3",
-   "version": "3.10.13"
-  }
- },
- "nbformat": 4,
- "nbformat_minor": 2
->>>>>>> 9bbfdc5d
 }